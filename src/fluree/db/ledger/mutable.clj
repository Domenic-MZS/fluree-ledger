(ns fluree.db.ledger.mutable
  (:require [fluree.db.api :as fdb]
            [fluree.db.util.async :refer [<? <?? go-try]]
            [fluree.db.query.range :as query-range]
            [fluree.db.time-travel :as time-travel]
            [fluree.db.storage.core :as storage]
            [fluree.db.constants :as const]
            [fluree.db.util.log :as log]
            [fluree.db.ledger.reindex :as reindex])
  (:import (fluree.db.flake Flake)))

(set! *warn-on-reflection* true)

(defn next-version
  [conn storage-block-key]
  (go-try (loop [n 1]
            (let [version-key (str storage-block-key "--v" n)]
              (if (<? (storage/exists? conn version-key))
                (recur (inc n))
                n)))))

(defn filter-flakes-from-block
  [block flakes]
  (let [ts (-> (map #(.-t ^Flake %) flakes) set)]
    (assoc block
      :flakes (filterv #(let [^Flake f %]
                          (and (not ((set flakes) f))
                               (not (and (= const/$_tx:tx (.-p f))
                                         (ts (.-t f))))))
                       (:flakes block)))))

(defn hide-block
  [conn nw ledger block flakes]
  (go-try (let [current-block (<? (storage/read-block conn nw ledger block))
                new-block     (filter-flakes-from-block current-block flakes)
                old-block-key (storage/ledger-block-file-path nw ledger block)
                new-block-key (str old-block-key "--v" (<? (next-version conn old-block-key)))
                _             (<?? (storage/rename conn old-block-key new-block-key))
                _             (<?? (storage/write-block conn nw ledger new-block))]
            (log/debug (str "Flakes hidden in block " block))
            true)))

(defn purge-block
  [conn nw ledger block flakes]
  (go-try (let [conn-rename   (:storage-rename conn)
                block-key     (storage/ledger-block-key nw ledger block)
                current-block (<? (storage/read-block conn nw ledger block))
                _             (<?? (conn-rename block-key (str block-key "-delete")))
                new-block     (filter-flakes-from-block current-block flakes)
                _             (<?? (storage/write-block conn nw ledger new-block))
                numVersions   (-> (next-version conn block-key) <? dec)]
            (loop [version numVersions]
              (when (> 0 version)
                (let [versioned-block     (<? (storage/read-block-version conn nw ledger block version))
                      new-versioned-block (filter-flakes-from-block versioned-block flakes)]
                  (<?? (storage/write-block-version conn nw ledger new-versioned-block version)))
                (recur (dec version))))
            (log/warn (str "Flakes purged from block " block))
            true)))

(defn identify-hide-blocks-flakes
  [db {:keys [block hide purge] :as query-map}]
  (go-try (let [[pattern idx] (fdb/get-history-pattern (or hide purge))
                [block-start block-end] (when block (<? (fdb/resolve-block-range db query-map)))
                from-t    (if (and block-start (not= 1 block-start))
                            (dec (:t (<? (time-travel/as-of-block db (dec block-start))))) -1)
                to-t      (if block-end
                            (:t (<? (time-travel/as-of-block db block-end))) (:t db))
                flakes    (<? (query-range/time-range db idx = pattern {:from-t from-t :to-t to-t}))
                block-map (<? (go-try (loop [[^Flake flake & r] flakes
                                             t-map     {}
                                             block-map {}]
                                        (if flake
                                          (if-let [block (get t-map (.-t flake))]
                                            (recur r t-map (update block-map block conj flake))
                                            (let [t     (.-t flake)
                                                  block (<? (time-travel/non-border-t-to-block db t))]
                                              (if (get block-map block)
                                                (recur r (assoc t-map t block) (update block-map block conj flake))
                                                (recur r (assoc t-map t block) (assoc block-map block [flake])))))
                                          block-map))))]
            [block-map (count flakes)])))

;; Use a pattern [s p o] to declare flakes to hide.
;; Hide both additions and retractions, as well as the _tx/tx for that block
(defn hide-flakes
  [conn nw ledger query-map]
  ;; TODO - this can take some time. Need a good way to handle this.
  (go-try (let [db         (<? (fdb/db conn (str nw "/" ledger)))
                [block-map fuel] (<? (identify-hide-blocks-flakes db query-map))
                _          (when (not-empty block-map)
                             (loop [[[block flakes] & r] block-map]
                               (<?? (hide-block conn nw ledger block flakes))
                               (if r (recur r)
                                     true)))
                ; Pass in a custom ecount, so as not to have multiple items
                ; with same subject id
                old-ecount (:ecount db)
                _          (<? (reindex/reindex conn nw ledger {:ecount old-ecount}))]
            {:status 200
             :result {:flakes-hidden fuel
                      :blocks        (keys block-map)}
             :fuel   fuel})))

(defn purge-flakes
  [conn nw ledger query-map]
  ;; TODO - this can take some time. Need a good way to handle this.
  (go-try (let [db         (<? (fdb/db conn (str nw "/" ledger)))
                ;; TODO - this doesn't work if you've previously hidden the data.
                [block-map fuel] (<? (identify-hide-blocks-flakes db query-map))
                _          (when (not-empty block-map)
                             (loop [[[block flakes] & r] block-map]
                               (<?? (purge-block conn nw ledger block flakes))
                               (if r (recur r)
                                     true)))
                ;; Pass in a custom ecount, so as not to have multiple items
                ;; with same subject id
                old-ecount (:ecount db)
                _          (<? (reindex/reindex conn nw ledger {:ecount old-ecount}))]
            {:status 200
             :result {:flakes-purged fuel
                      :blocks        (keys block-map)}
             :fuel   fuel})))

(comment
  (require '[fluree.db.serde.protocol :as serdeproto])
  (def conn (:conn user/system))

  (<?? (hide-flakes conn "fluree" "test" {:hide [87960930223081]}))
  (<?? (purge-flakes conn "fluree" "test" {:purge [422212465065991]}))

<<<<<<< HEAD
  (->> (<?? (storage/read conn "fluree_test_block_000000000000004:v2"))
       (serdeproto/-deserialize-block (:serializer conn)))

  )
=======
  (->> (<?? (storage/storage-read conn "fluree_test_block_000000000000004:v2"))
       (serdeproto/-deserialize-block (:serializer conn))))



>>>>>>> 21f3f53c
<|MERGE_RESOLUTION|>--- conflicted
+++ resolved
@@ -129,15 +129,5 @@
   (<?? (hide-flakes conn "fluree" "test" {:hide [87960930223081]}))
   (<?? (purge-flakes conn "fluree" "test" {:purge [422212465065991]}))
 
-<<<<<<< HEAD
   (->> (<?? (storage/read conn "fluree_test_block_000000000000004:v2"))
-       (serdeproto/-deserialize-block (:serializer conn)))
-
-  )
-=======
-  (->> (<?? (storage/storage-read conn "fluree_test_block_000000000000004:v2"))
-       (serdeproto/-deserialize-block (:serializer conn))))
-
-
-
->>>>>>> 21f3f53c
+       (serdeproto/-deserialize-block (:serializer conn))))