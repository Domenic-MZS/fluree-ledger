(ns fluree.db.ledger.memorydb
  (:require [clojure.core.async :as async]
            [fluree.db.ledger.bootstrap :as bootstrap]
            [fluree.db.query.schema :as schema]
            [fluree.db.util.async :refer [<?] :as async-util]
            [fluree.db.dbproto :as dbproto]
<<<<<<< HEAD
            [fluree.db.index :as index]
            [fluree.db.flake :as flake]
            [fluree.db.util.async :as async-util]))
=======
            [fluree.db.flake :as flake]))
>>>>>>> d83bb6b6

;; One-off in-memory dbs, eventually move to fluree/db repository so local in-memory dbs can be launched
;; inside application servers, web browsers, ?? - to maintain local state but have all of the other benefits

;; Put here mostly for quickly testing, it will make sense to move most tests to utilize this format.

;; For now, requires bootstrap and transact namespaces, which are only in fluree/ledger

<<<<<<< HEAD
(defrecord FakeConnection [transactor?]
  index/Resolver
  (resolve [this node]
    (let [out (async/chan)]
      (async/put! out node)
      out)))

(defn fake-conn []
  "Returns a fake connection object that is suitable for use with the memorydb if
  no other conn is available."
  (map->FakeConnection {:transactor? false}))
=======
(defn fake-conn
  "Returns a fake connection object that is suitable for use with the memorydb if
  no other conn is available."
  []
  {:transactor? false})
>>>>>>> d83bb6b6

(defn new-db
  "Creates a local, in-memory but bootstrapped db (primarily for testing)."
  ([conn ledger] (new-db conn ledger nil))
  ([conn ledger bootstrap-opts]
   (let [pc (async/promise-chan)]
     (async/go
       (let [block-data   (bootstrap/boostrap-memory-db conn ledger bootstrap-opts)
             db-no-schema (:db block-data)
             schema       (<? (schema/schema-map db-no-schema))]
         (async/put! pc (assoc db-no-schema :schema schema))))
     pc)))


(defn transact-flakes
  "Transacts a series of preformatted flakes into the in-memory db."
  [db flakes]
  (let [block (inc (:block db))]
    (dbproto/-with (async/<!! db) block flakes)))


(defn transact-tuples
  "Transacts tuples which includes s, p, o and optionally op.
  If op is not explicitly false, it is assumed to be true.

  Does zero validation that tuples are accurate"
  [db tuples]
  (let [db*    (if (async-util/channel? db)
                 (async/<!! db)
                 db)
        t      (dec (:t db*))
        flakes (->> tuples
                    (map (fn [[s p o op]]
                           (flake/->Flake s p o t (if (false? op) false true) nil))))]
    (transact-flakes db* flakes)))
<<<<<<< HEAD


(defn transact
  "Performs a fully validating transaction to an in-memory db"
  [db transaction]
  ::coming-soon!)
=======
>>>>>>> d83bb6b6
<|MERGE_RESOLUTION|>--- conflicted
+++ resolved
@@ -4,13 +4,8 @@
             [fluree.db.query.schema :as schema]
             [fluree.db.util.async :refer [<?] :as async-util]
             [fluree.db.dbproto :as dbproto]
-<<<<<<< HEAD
             [fluree.db.index :as index]
-            [fluree.db.flake :as flake]
-            [fluree.db.util.async :as async-util]))
-=======
             [fluree.db.flake :as flake]))
->>>>>>> d83bb6b6
 
 ;; One-off in-memory dbs, eventually move to fluree/db repository so local in-memory dbs can be launched
 ;; inside application servers, web browsers, ?? - to maintain local state but have all of the other benefits
@@ -19,7 +14,6 @@
 
 ;; For now, requires bootstrap and transact namespaces, which are only in fluree/ledger
 
-<<<<<<< HEAD
 (defrecord FakeConnection [transactor?]
   index/Resolver
   (resolve [this node]
@@ -27,17 +21,11 @@
       (async/put! out node)
       out)))
 
-(defn fake-conn []
-  "Returns a fake connection object that is suitable for use with the memorydb if
-  no other conn is available."
-  (map->FakeConnection {:transactor? false}))
-=======
 (defn fake-conn
   "Returns a fake connection object that is suitable for use with the memorydb if
   no other conn is available."
   []
-  {:transactor? false})
->>>>>>> d83bb6b6
+  (map->FakeConnection {:transactor? false}))
 
 (defn new-db
   "Creates a local, in-memory but bootstrapped db (primarily for testing)."
@@ -72,13 +60,4 @@
         flakes (->> tuples
                     (map (fn [[s p o op]]
                            (flake/->Flake s p o t (if (false? op) false true) nil))))]
-    (transact-flakes db* flakes)))
-<<<<<<< HEAD
-
-
-(defn transact
-  "Performs a fully validating transaction to an in-memory db"
-  [db transaction]
-  ::coming-soon!)
-=======
->>>>>>> d83bb6b6
+    (transact-flakes db* flakes)))