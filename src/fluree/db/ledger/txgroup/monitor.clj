--- conflicted
+++ resolved
@@ -276,44 +276,6 @@
   (let [group       (:group conn)
         this-server (txproto/this-server group)]
     (async/go-loop [last-t nil]
-<<<<<<< HEAD
-      (when-let [kick (async/<! chan)]
-        (if-not (network-assigned-to? group this-server network)
-          (do
-            (log/info (str "Network " network " is no longer assigned to this server. "
-                           "Stopping to process transactions."))
-            (close-db-queue network dbid))
-          (let [queue     (txproto/command-queue group network dbid)
-                new-block (try (when (not-empty queue)
-                                 (let [session    (session/session conn [network dbid])
-                                       db         (<? (session/current-db session))
-                                       at-last-t? (or (nil? last-t)
-                                                      (= last-t (:t db)))]
-                                   (if at-last-t?
-                                     (let [cmds (select-block-commands db queue)]
-                                       (when-not (empty? cmds)
-                                         (<? (transact/build-block session cmds))))
-                                     ;; db isn't up to date, shouldn't happen
-                                     ;; but before abandoning, dump and reload
-                                     ;; db to see if we can get current
-                                     (let [_           (session/clear-db! session)
-                                           db*         (<? (session/current-db session))
-                                           at-last-t?* (= last-t (:t db*))]
-                                       (if at-last-t?*
-                                         (do
-                                           (log/info (format "Ledger %s/%s is not automatically updating internally, session may be lost." network dbid))
-                                           (let [cmds (select-block-commands db queue)]
-                                             (when-not (empty? cmds)
-                                               (<? (transact/build-block session cmds)))))
-                                         (log/warn (format "Ledger skipping new transactions because our last processed 't' is %s, but the latest db we can retrieve is at %s" last-t (:t db))))))))
-                               (catch Exception e
-                                 (log/error e "Error processing new block. Exiting tx monitor loop.")))]
-            (when new-block
-              ;; in case we still have a queue to process, kick again until finished
-              (async/put! chan ::kick))
-
-            (recur (or (:t new-block) last-t))))))))
-=======
       (let [kick (async/<! chan)]
         (when-not (nil? kick)
           (if-not (network-assigned-to? group this-server network)
@@ -352,7 +314,6 @@
               (recur (if new-block
                        (:t new-block)
                        last-t)))))))))
->>>>>>> 21f3f53c
 
 
 (defn db-queue
