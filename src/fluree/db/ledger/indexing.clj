(ns fluree.db.ledger.indexing
  (:require [clojure.data.avl :as avl]
            [clojure.tools.logging :as log]
            [fluree.db.flake :as flake]
            [fluree.db.index :as index]
            [fluree.db.storage.core :as storage]
            [fluree.db.session :as session]
            [clojure.core.async :as async :refer [>! <! chan go go-loop]]
            [fluree.db.util.async :refer [<? go-try]]
            [fluree.db.util.core :as util]
            [fluree.db.ledger.txgroup.txgroup-proto :as txproto])
  (:import (fluree.db.flake Flake)
           (java.time Instant)
           (clojure.lang Sorted)))

(set! *warn-on-reflection* true)

(def ^:dynamic *overflow-bytes* 500000)
(defn overflow-leaf?
  [{:keys [flakes]}]
  (> (flake/size-bytes flakes) *overflow-bytes*))

(def ^:dynamic *underflow-bytes* 50000)
(defn underflow-leaf?
  [{:keys [flakes]}]
  (< (flake/size-bytes flakes) *underflow-bytes*))

(def ^:dynamic *overflow-children* 500)
(defn overflow-children?
  [child-map]
  (> (count child-map) *overflow-children*))

(defn add-garbage
<<<<<<< HEAD
  "Adds the `:id` of the outdated index node second argument to the `garbage`
  list only if the id is not `:empty`."
  [garbage {id :id}]
  (cond-> garbage
    (not= :empty id) (conj garbage id)))

(defn dirty?
  "Returns `true` if the index for `db` of type `idx` is out of date, or if `db`
  has any out of date index if `idx` is unspecified. Returns `false` otherwise."
  ([db idx]
   (-> db
       :novelty
       (get idx)
       seq
       boolean))
=======
  "Adds item to the garbage key within progress"
  [idx-key leaf? progress-atom]
  ;; special case where brand new db has :empty as id before first index
  ;; an already resolved IndexNode will not have an :id (idx-key will be null) - happens with blank-db
  (when (and idx-key (not= :empty idx-key))
    (swap! progress-atom update :garbage (fn [g]
                                           (cond-> (conj g idx-key)
                                                   ;; if at leaf, add history node too
                                                   leaf? (conj (str idx-key "-his")))))))

(comment

  (def myset #{1 2 3 10 9 4})

  (def rhs 10)
  (def frst 8)

  (reduce #(if (and (>= %2 frst) (if rhs (<= %2 rhs) true))
             (conj %1 %2)
             %1) #{} myset))



(defn index-branch
  "Gets called when a root index is dirty, and for all sub-roots."
  ([conn network dbid node idx-novelty block t rhs progress]
   (index-branch conn network dbid node idx-novelty block t rhs progress #{}))
  ([conn network dbid node idx-novelty block t rhs progress remove-preds]
   (go-try
     (let [resolved   (<? (dbproto/-resolve node))
           base-id    (str (util/random-uuid))
           {:keys [config children]} resolved
           idx-type   (:index-type config)
           child-n    (count children)
           at-leaf?   (:leaf (val (first children)))
           children*  (loop [child-i   (dec child-n)
                             rhs       rhs
                             children* (empty children)]
                        (if (< child-i 0)                   ;; at end of result set
                          children*
                          (let [child              (val (nth children child-i))
                                child-rhs          (:rhs child)
                                _                  (when-not (or (= (dec child-i) child-n) (= child-rhs rhs))
                                                     (throw (ex-info (str "Something went wrong. Child-rhs does not equal rhs: " {:child-rhs child-rhs :rhs rhs})
                                                                     {:status 500
                                                                      :error  :db/unexpected-error})))
                                child-first        (:first child)
                                novelty            (novelty-subrange idx-novelty child-first child-rhs (:leftmost? child))
                                remove-preds?      (if remove-preds
                                                     (let [child-first-pred (:p child-first)
                                                           child-rhs-pred   (when child-rhs (:p child-rhs))]
                                                       (reduce #(if (and (>= %2 child-first-pred)
                                                                         (if child-rhs-pred
                                                                           (<= %2 child-rhs-pred) true))
                                                                  (conj %1 %2) %1) #{} remove-preds))
                                                     #{})
                                dirty?             (or (seq novelty) (seq remove-preds?))
                                [new-nodes skip n] (if dirty?
                                                     (if at-leaf?
                                                       (<? (index-leaf conn network dbid child block t idx-novelty child-rhs children children* child-i remove-preds?))
                                                       [(<? (index-branch conn network dbid child idx-novelty block t child-rhs progress remove-preds?)) nil nil])
                                                     [[child] nil nil])
                                new-rhs            (:first (first new-nodes))
                                next-i             (if (= :next skip)
                                                     (- child-i (inc n)) ;; already combined with at least the next left node, so skip
                                                     (dec child-i))
                                acc*               (cond-> (reduce #(assoc %1 (:first %2) %2) children* new-nodes)
                                                           ;; if we had underflow and went right/:previous, we have to remove the previous node from children*
                                                           (= :previous skip) (dissoc (key (first children*))))]

                            ;; add dirty node indexes to garbage
                            (when dirty?
                              (add-garbage (:id child) at-leaf? progress))
                            (when skip                      ;; combined this node with nodes to the left or right, add those to garbage
                              (case skip
                                :previous (add-garbage (:id (val (first children*))) at-leaf? progress)
                                ;; when going left/:next, could be multiple nodes if immediate left node was also empty
                                :next (doseq [i (range (inc next-i) child-i)]
                                        (add-garbage (:id (val (nth children i))) at-leaf? progress))))

                            (recur next-i new-rhs acc*))))
           node-bytes (-> (keys children*)
                          (flake/size-bytes))
           id         (<? (storage/write-branch conn network dbid idx-type base-id children*))
           new-node   (storage/map->UnresolvedNode
                        {:conn      conn :config config
                         :network   network :dbid dbid
                         :id        id :leaf false
                         :first     (key (first children*)) :rhs rhs
                         :size      node-bytes :block block :t t
                         :leftmost? (:leftmost? node)})]
       new-node))))


(defn index-root
  "Indexes an index-type root (:spot, :psot, :post, or :opst).

  Progress atom tracks progress and retains list of garbage indexes."
  ([db progress-atom idx-type]
   (index-root db progress-atom idx-type #{}))
  ([db progress-atom idx-type remove-preds]
   (go-try
     (assert (#{:spot :psot :post :opst} idx-type) (str "Reindex attempt on unknown index type: " idx-type))
     (let [{:keys [conn novelty block t network dbid]} db
           idx-novelty (get novelty idx-type)
           dirty?      (or (seq idx-novelty) remove-preds)
           idx-root    (get db idx-type)]
       (if-not dirty?
         idx-root
         (do
           ;; add main index node key to garbage for collection
           (add-garbage (:id idx-root) false progress-atom)
           (<? (index-branch conn network dbid idx-root idx-novelty block t nil progress-atom remove-preds))))))))

;; TODO - should track new index segments and if failure, garbage collect them


(defn index
  "Write each index type, writes happen from right to left in the tree
  so we know the 'rhs' value of each node going into it.

  Can take custom ecount as option, else writes provided db ecount."
>>>>>>> 2f5712dc
  ([db]
   (->> index/types
        (some (partial dirty? db))
        boolean)))

(defn mark-novel
  "Mark that there are flakes in novelty within the subrange of the index node map
  `node`"
  [node]
  (assoc node ::novel true))

(defn novel?
  "Returns true if the index node map `node` was marked novel because there were
  flakes in novelty within the subrange of `node` when it was resolved"
  [node]
  (-> node ::novel true?))

(defn mark-unchanged
  "Mark that there are not any flakes in novelty within the subrange of the index
  node map `node`"
  [node]
  (assoc node ::novel false))

(defn unchanged?
  "Returns true if the index node map `node` was not marked novel because there
  weren't any flakes in novelty within the subrange of `node` when it was
  resolved"
  [node]
  (-> node ::novel false?))

(defn mark-expanded
  [node]
  (assoc node ::expanded true))

(defn expanded?
  [node]
  (or (index/leaf? node)
      (-> node ::expanded true?)))

(defn except-preds
  [flakes preds]
  (->> flakes
       (filter (fn [f]
                 (contains? preds (flake/p f))))
       (flake/disj-all flakes)))

(defn novel-node-xf
  [t novelty remove-preds]
  (comp (map (fn [node]
               (if (index/leaf? node)
                 (-> node
                     (index/at-t t novelty)
                     (update :flakes except-preds remove-preds))
                 node)))
        (map mark-novel)))

(defn resolve-if-novel
  "Resolves data associated with `node` from storage configured in the connection
  `conn` if the `novelty` set contains flakes within the range of node or the
  `remove-preds` sequence is nonempty"
  [conn node t novelty remove-preds]
  (let [node-novelty (index/novelty-subrange node t novelty)]
    (if (or (seq node-novelty) (seq remove-preds))
      (let [novel-ch (async/chan 1 (novel-node-xf t novelty remove-preds))]
        (-> (index/resolve conn node)
            (async/pipe novel-ch)))
      (let [unchanged-ch (async/chan 1 (map mark-unchanged))]
        (async/put! unchanged-ch node)
        unchanged-ch))))

(defn resolve-children
  "Resolves a branch's children in parallel, and loads data for each child only if
  there are novelty flakes associated with that child. Returns a channel that
  will eventually contain a vector of resolved children."
  [conn branch t novelty remove-preds]
  (->> branch
       :children
       (map (fn [[_ child]]
              (resolve-if-novel conn child t novelty remove-preds)))
       (async/map vector)))

(defn resolve-tree
  "Returns a channel that will eventually contain a stream of index nodes for the
  index type `idx` in depth-first order. Only nodes with associated novelty
  flakes from `db` will be resolved."
  [{:keys [conn novelty block t network dbid] :as db} idx remove-preds]
  (let [index-root   (get db idx)
        novelty-root (get novelty idx)
        tree-ch      (async/chan 4)
        stat-ch      (async/chan 1)]
    (go
      (let [root-node (<! (resolve-if-novel conn index-root t novelty-root
                                            remove-preds))]
        (loop [stack [root-node]
               stats {:idx idx, :novel 0, :unchanged 0, :stale []}]
          (if (empty? stack)
            (do (async/put! stat-ch stats)
                (async/close! tree-ch))
            (let [node   (peek stack)
                  stack* (pop stack)]
              (if (expanded? node)
                (let [stats* (if (novel? node)
                               (-> stats
                                   (update :novel inc)
                                   (update :stale add-garbage node))
                               (update stats :unchanged inc))]
                  (>! tree-ch node)
                  (recur stack* stats*))
                (let [children (<? (resolve-children conn node t novelty-root remove-preds))
                      stack**  (-> stack*
                                   (conj (mark-expanded node))
                                   (into (rseq children)))]
                (recur stack** stats))))))))
    [tree-ch stat-ch]))

(defn rebalance-leaf
  "Splits leaf nodes if the combined size of it's flakes is greater than
  `*overflow-bytes*`."
  [{:keys [flakes leftmost? rhs] :as leaf}]
  (let [target-size (/ *overflow-bytes* 2)]
    (loop [[f & r]   flakes
           cur-size  0
           cur-first f
           leaves    []]
      (if (empty? r)
        (let [subrange  (flake/subrange flakes >= cur-first)
              last-leaf (-> leaf
                            (assoc :flakes subrange
                                   :first cur-first
                                   :rhs rhs)
                            (dissoc :id :leftmost?))]
          (conj leaves last-leaf))
        (let [new-size (-> f flake/size-flake (+ cur-size) long)]
          (if (> new-size target-size)
            (let [subrange (flake/subrange flakes >= cur-first < f)
                  new-leaf (-> leaf
                               (assoc :flakes subrange
                                      :first cur-first
                                      :rhs f
                                      :leftmost? (and (empty? leaves)
                                                      leftmost?))
                               (dissoc :id))]
              (recur r 0 f (conj leaves new-leaf)))
            (recur r new-size cur-first leaves)))))))

(def rebalance-leaf-xf
  (mapcat (fn [node]
            (if (and (index/leaf? node)
                     (overflow-leaf? node))
              (rebalance-leaf node)
              [node]))))

(defn rebalance-leaves
  [node-stream]
  (let [rebalance-ch (async/chan 1 rebalance-leaf-xf)]
    (async/pipe node-stream rebalance-ch)))

(defn rebalance-children
  "Splits branch nodes if they have more than `*overflow-children*` child nodes."
  [parent children]
  (let [target-count (/ *overflow-children* 2)]
    (loop [new-branches []
           remaining    children]
      (if (> (count remaining) target-count)
        (let [[new-children rst-children]
              (avl/split-at target-count remaining)

              first-flake (-> new-children first key)
              rhs         (-> rst-children first key)
              new-branch  (-> parent
                              (dissoc :id)
                              (assoc :children new-children
                                     :first    first-flake
                                     :rhs      rhs))]
          (recur (conj new-branches new-branch) rst-children))
        (let [first-flake (-> remaining first key)
              last-child  (-> parent
                              (dissoc :id)
                              (assoc :children remaining
                                     :first    first-flake))]
          (conj new-branches last-child))))))

(defn write-if-novel
  "Writes `node` to storage if it has been updated"
  [{:keys [conn network dbid] :as db} idx node]
  (if (novel? node)
    (if (index/leaf? node)
      (storage/write-leaf conn network dbid idx node)
      (storage/write-branch conn network dbid idx node))
    (let [out (async/chan)]
      (async/put! out node)
      out)))

(defn write-child-nodes
  [db idx parent child-nodes]
  (let [cmp (:comparator parent)]
    (->> child-nodes
         (map (fn [child]
                (write-if-novel db idx child)))
         (async/map (fn [& written-nodes]
                      (apply index/child-map cmp written-nodes))))))

(defn write-descendants
  "Writes the `descendants` of the branch node `parent`, adding new branch levels
  if any branch node is too large"
  [db idx parent descendants]
  (go-loop [children (<! (write-child-nodes db idx parent descendants))]
    (if (overflow-children? children)
      (let [child-branches (rebalance-children parent children)]
        (recur (<! (write-child-nodes db idx parent child-branches))))
      children)))

(defn descendant?
  [{:keys [rhs], first-flake :first, :as branch} node]
  (if-not (index/branch? branch)
    false
    (let [cmp (:comparator branch)
          {node-first :first, node-rhs :rhs} node]
      (and (not (pos? (cmp first-flake node-first)))
           (or (nil? rhs)
               (and (not (nil? node-rhs))
                    (not (pos? (cmp node-rhs rhs)))))))))

(defn pop-descendants
  "Pops all the descendants of `branch` off of the top of the stack `in-stack`"
  [branch in-stack]
  (loop [child-nodes []
         stack       in-stack]
    (let [nxt (peek stack)]
      (if (and nxt (descendant? branch nxt))
        (recur (conj child-nodes nxt) (pop stack))
        [child-nodes stack]))))

(defn write-tree
  [db idx node-stream]
  (let [out (async/chan)]
    (go-loop [stack []]
      (if-let [node (<! node-stream)]
        (if (index/leaf? node)
          (recur (conj stack node))
          (let [[descendants stack*]
                (pop-descendants node stack) ;; all descendants of a branch node
                                             ;; should be at the top of the
                                             ;; stack as long as the
                                             ;; `node-stream` is in depth-first
                                             ;; order

                children    (<! (write-descendants db idx node descendants))
                first-flake (-> children first key)
                branch      (-> node
                                (dissoc :id)
                                (assoc :first    first-flake
                                       :children children))]
            (recur (conj stack* branch))))
        (async/pipe (write-if-novel db idx (peek stack))
                    out)))
    out))

(defn tally
  [index-ch stat-ch]
  (go
    (let [new-root (<! index-ch)
          stats    (<! stat-ch)]
      (assoc stats :root new-root))))

(defn refresh-root
  [{:keys [conn novelty block t network dbid] :as db} remove-preds idx]
  (let [[tree-ch stat-ch] (resolve-tree db idx remove-preds)
        index-ch          (->> tree-ch
                               rebalance-leaves
                               (write-tree db idx))]
    (tally index-ch stat-ch)))

(defn update-refresh-status
  [db-status {:keys [idx root stale]}]
  (-> db-status
      (update :db assoc idx root)
      (update :indexes conj idx)
      (update :stale into stale)))

(defn refresh-all
  ([db]
   (refresh-all db #{}))
  ([db remove-preds]
   (->> index/types
        (map (partial refresh-root db remove-preds))
        async/merge
        (async/reduce update-refresh-status {:db db, :indexes [], :stale []}))))

(defn empty-novelty
  [db]
  (let [cleared (reduce (fn [db* idx]
                          (update-in db* [:novelty idx] empty))
                        db index/types)]
    (assoc-in cleared [:novelty :size] 0)))

(defn refresh
  ([db]
   (refresh db {:status "ready"}))
  ([{:keys [novelty block t network dbid] :as db}
    {:keys [ecount remove-preds]}]
   (go-try
    (let [start-time   (Instant/now)
          novelty-size (:size novelty)
          init-stats   {:network      network
                        :dbid         dbid
                        :t            t
                        :block        block
                        :novelty-size novelty-size
                        :start-time   start-time}]
      (log/info "Refreshing Index:" init-stats)
      (if (or (dirty? db)
              (seq remove-preds))
        (let [{:keys [indexes stale] :as status}
              (<! (refresh-all db remove-preds))

              refreshed-db (:db status)

              indexed-db   (-> refreshed-db
                               empty-novelty
                               (assoc-in [:stats :indexed] block))

              block-file   (storage/ledger-block-key network dbid block)
              garbage      (conj stale block-file)]

          ;; wait until confirmed writes before returning
          ;; TODO - ideally issue garbage/root writes to RAFT together as a tx,
          ;;        currently requires waiting for both through raft sync
          (<? (storage/write-db-root indexed-db ecount))
          (<? (storage/write-garbage indexed-db garbage))
          (let [end-time  (Instant/now)
                duration  (- (.toEpochMilli ^Instant end-time)
                             (.toEpochMilli ^Instant start-time))
                end-stats (assoc init-stats
                                 :end-time end-time
                                 :duration duration)]
            (log/info "Index refresh complete:" end-stats))
          indexed-db)
        db)))))

(defn novelty-min-max
  "Returns a two-tuple of novelty min and novelty max given the session object"
  [session]
  (let [meta (-> session :conn :meta)]
    [(:novelty-min meta) (:novelty-max meta)]))

<<<<<<< HEAD
;; TODO - should track new index segments and if failure, garbage collect them
(defn index*
  ([session {:keys [remove-preds] :as opts}]
   (go-try
    (if (session/indexing? session)
      false
      (let [latest-db     (<? (session/current-db session))
            novelty-size  (get-in latest-db [:novelty :size])
            novelty-min   (novelty-min session)]
        (if (or (>= novelty-size novelty-min)
                (seq remove-preds))
          (<? (index* session latest-db opts))
          false)))))
  ([session {:keys [conn block network dbid] :as db} opts]
   (go-try
    (let [last-index (session/indexed session)]
      (cond
        (and last-index
             (<= block last-index))
        (do
          (log/info "Index called on DB but last index isn't older."
                    {:last-index last-index
                     :block      block
                     :db         (pr-str db)
                     :session    (pr-str session)})
          false)

        (session/acquire-indexing-lock! session block)
        (let [updated-db (<? (refresh db opts))
              group      (-> updated-db :conn :group)]
          (<? (txproto/write-index-point-async group updated-db))
          (session/clear-db! session)                      ;; clear db cache to force reload
          (session/release-indexing-lock! session block)   ;; free up our lock
          (<? (index* session opts))                       ;; run a new index check in case we need to start another one immediately
          true)

        :else
        (do
          (log/warn "Indexing process failed to obtain index lock. Extremely Unusual."
                    {:network network :db (pr-str db) :block block :indexing? (session/indexing? session)})
          false))))))
=======

(defn novelty-min?
  "Returns true if ledger is beyond novelty-min threshold."
  [session db]
  (let [[min _] (novelty-min-max session)
        novelty-size (get-in db [:novelty :size])]
    (> novelty-size min)))


(defn novelty-max?
  "Returns true if ledger is beyond novelty-max threshold."
  [session db]
  (let [[_ max] (novelty-min-max session)
        novelty-size (get-in db [:novelty :size])]
    (> novelty-size max)))


(defn reindexed-db
  "If a db is being reindexed, this will return the db if it is complete, else nil."
  [session]
  (some-> (session/indexing-promise-ch session)
          async/poll!))


(defn do-index
  "Performs an index operation and returns a promise-channel of the latest db once complete"
  [session db remove-preds]
  (let [[lock? pc] (session/acquire-indexing-lock! session (async/promise-chan))]
    (when lock?
      ;; when we have a lock, reindex and put updated db onto pc.
      (async/go
        (let [indexed-db (<? (index db {:remove-preds remove-preds}))]
          (<? (txproto/write-index-point-async (-> db :conn :group) indexed-db))
          ;; updated-db might have had additional block(s) written to it, so instead
          ;; of using it, reload from disk.
          (session/clear-db! session)                       ;; clear db cache to force reload
          (async/put! pc indexed-db))))
    pc))


(defn merge-new-index
  "Attempts to merge newly completed index job with block-map.
  Optimistically the new index will be one block behind the block-map,
  but if not we will pause momentarily to try to see if things catch up
  before throwing an error."
  ([session block-map reindexed-db]
   (merge-new-index session block-map reindexed-db 0))
  ([session {:keys [flakes block] :as block-map} reindexed-db retries]
   (go-try
     (let [max-retries           20
           pause-before-retry-ms 100
           indexed-block         (:block reindexed-db)
           current?              (= indexed-block (dec block))]
       (cond
         ;; everything is good, re-associate db-after with reindexed db
         current?
         (let [updated-db (<? (dbproto/-with reindexed-db block flakes))]
           (session/release-indexing-lock! session (:block updated-db))
           (assoc block-map :db-after updated-db))

         (= retries max-retries)
         (throw (ex-info (str "Recently re-indexed DB on disk is not current after " max-retries " retries. "
                              "Pending new block: " block ", latest block on disk: " (:block reindexed-db) ".")
                         {:status 500 :error :db/unexpected-error}))

         :else
         (let [_          (async/<! (async/timeout pause-before-retry-ms))
               updated-db (<? (session/current-db session))]
           (<? (merge-new-index session block-map updated-db (inc retries)))))))))


(defn novelty-max-block
  "When at novelty-max, we need to stop everything until we can get an updated index."
  [session block-map]
  (go-try
    (if-let [indexing-ch (session/indexing-promise-ch session)]
      ;; existing indexing process happening, wait until complete
      (<? (merge-new-index session block-map (<? indexing-ch)))
      ;; indexing not yet happening, initiate it on original db (pre-block)
      ;; so long as the last index isn't also pre-block, in which case proceed.
      (let [db             (:db-orig block-map)
            index-current? (= (:block db) (dec (:block block-map)))]
        (if index-current?
          block-map
          (let [updated-orig (<? (do-index session db nil))
                block-map*   (assoc block-map :db-orig updated-orig)]
            (<? (merge-new-index session block-map* updated-orig))))))))


(defn ensure-indexing
  "Checks if indexing operation is happening, and if not kicks one off."
  [session block-map]
  (let [indexing? (some? (session/indexing-promise-ch session))]
    (when-not indexing?
      (do-index session (:db-after block-map) (:remove-preds block-map)))))


>>>>>>> 2f5712dc

;;; =====================================
;;;
;;; Maintenance Utilities
;;;
;;; =====================================


(defn validate-idx-continuity
  "Checks continuity of provided index in that the 'rhs' is equal to the
  first-flake of the following segment."
  ([conn idx-root] (validate-idx-continuity idx-root false))
  ([conn idx-root throw?] (validate-idx-continuity idx-root throw? nil))
  ([conn idx-root throw? compare]
   (let [node     (async/<!! (index/resolve conn idx-root))
         children (:children node)
         last-i   (dec (count children))]
     (println "Idx children: " (inc last-i))
     (loop [i        0
            last-rhs nil]
       (let [child       (-> children (nth i) val)
             resolved    (async/<!! (index/resolve conn child))
             {:keys [id rhs leftmost?]} child
             child-first (:first child)
             resv-first  (first (:flakes resolved))
             ;; If first-flake is deleted, it should STILL be the first/rhs for
             ;; unresolved nodes to maintain continuity
             continuous? (= last-rhs child-first)]
         (println "->>" id)
         (println "   first-flake: " child-first)
         (println "    first-resv: " resv-first)
         (println "      last-rhs: " last-rhs)
         (println "     leftmost?: " leftmost?)
         (println "           rhs: " rhs)
         (when (and compare
                    child-first rhs)
           (println "         comp: " (compare child-first rhs)))
         (when (and throw?
                    (not (zero? i))
                    (not continuous?))
           (throw (Exception. (str "NOT CONTINUOUS!!!: " (pr-str {:id             id
                                                                  :idx            i
                                                                  :last-rhs      last-rhs
                                                                  :first          child-first
                                                                  :first-resolved resv-first
                                                                  :rhs           rhs
                                                                  :leftmost?      leftmost?})))))
         (if (= i last-i)
           (println "Done validating idx-continuity")
           (recur (inc i) (:rhs child))))))))


(comment

  (def conn (:conn user/system))

  (def db (async/<!! (fluree.db.api/db conn "test/two")))

  (defn check-ctnty
    [{:keys [conn] :as db}]
    (let [spot-comp (.comparator (-> db :novelty :spot))
          post-comp (.comparator (-> db :novelty :post))
          psot-comp (.comparator (-> db :novelty :psot))
          opst-comp (.comparator (-> db :novelty :opst))
          tspo-comp (.comparator (-> db :novelty :tspo))]
      (do (validate-idx-continuity conn (:spot db) true spot-comp)
          (validate-idx-continuity conn (:post db) true post-comp)
          (validate-idx-continuity conn (:psot db) true psot-comp)
          (validate-idx-continuity conn (:opst db) true opst-comp)
          (validate-idx-continuity conn (:tspo db) true tspo-comp))))

  (check-ctnty db)

  (defn add-users-txn
    [x n]
    (mapv #(hash-map :_id "_user" :username (str "#(str \"" x "\" (+ (now) " % "))"))
          (range 1 (inc n))))

  (def ids-to-delete (range (- 87960930233080 10000) 87960930233080))

  (defn delete-users-txn
    [ids]
    (mapv #(hash-map :_id % :_action "delete") ids))

  (def res (async/<!! (fluree.db.api/transact-async conn "fluree/test" (add-users-txn "a" 10000))))

  res

  (def delete-res (async/<!! (fluree.db.api/transact-async conn "test/two" (delete-users-txn ids-to-delete))))

  (loop [n 20]
    (if (> n 0)
      (do (async/<!! (fluree.db.api/transact-async conn "smol/one" (add-users-txn n 1000)))
          (recur (dec n)))
      true))

  delete-res

  (def spot-comp (.comparator (-> db :novelty :spot)))

  (validate-idx-continuity (:spot db) true spot-comp))<|MERGE_RESOLUTION|>--- conflicted
+++ resolved
@@ -1,6 +1,7 @@
 (ns fluree.db.ledger.indexing
   (:require [clojure.data.avl :as avl]
             [clojure.tools.logging :as log]
+            [fluree.db.dbproto :as dbproto]
             [fluree.db.flake :as flake]
             [fluree.db.index :as index]
             [fluree.db.storage.core :as storage]
@@ -31,7 +32,6 @@
   (> (count child-map) *overflow-children*))
 
 (defn add-garbage
-<<<<<<< HEAD
   "Adds the `:id` of the outdated index node second argument to the `garbage`
   list only if the id is not `:empty`."
   [garbage {id :id}]
@@ -47,130 +47,6 @@
        (get idx)
        seq
        boolean))
-=======
-  "Adds item to the garbage key within progress"
-  [idx-key leaf? progress-atom]
-  ;; special case where brand new db has :empty as id before first index
-  ;; an already resolved IndexNode will not have an :id (idx-key will be null) - happens with blank-db
-  (when (and idx-key (not= :empty idx-key))
-    (swap! progress-atom update :garbage (fn [g]
-                                           (cond-> (conj g idx-key)
-                                                   ;; if at leaf, add history node too
-                                                   leaf? (conj (str idx-key "-his")))))))
-
-(comment
-
-  (def myset #{1 2 3 10 9 4})
-
-  (def rhs 10)
-  (def frst 8)
-
-  (reduce #(if (and (>= %2 frst) (if rhs (<= %2 rhs) true))
-             (conj %1 %2)
-             %1) #{} myset))
-
-
-
-(defn index-branch
-  "Gets called when a root index is dirty, and for all sub-roots."
-  ([conn network dbid node idx-novelty block t rhs progress]
-   (index-branch conn network dbid node idx-novelty block t rhs progress #{}))
-  ([conn network dbid node idx-novelty block t rhs progress remove-preds]
-   (go-try
-     (let [resolved   (<? (dbproto/-resolve node))
-           base-id    (str (util/random-uuid))
-           {:keys [config children]} resolved
-           idx-type   (:index-type config)
-           child-n    (count children)
-           at-leaf?   (:leaf (val (first children)))
-           children*  (loop [child-i   (dec child-n)
-                             rhs       rhs
-                             children* (empty children)]
-                        (if (< child-i 0)                   ;; at end of result set
-                          children*
-                          (let [child              (val (nth children child-i))
-                                child-rhs          (:rhs child)
-                                _                  (when-not (or (= (dec child-i) child-n) (= child-rhs rhs))
-                                                     (throw (ex-info (str "Something went wrong. Child-rhs does not equal rhs: " {:child-rhs child-rhs :rhs rhs})
-                                                                     {:status 500
-                                                                      :error  :db/unexpected-error})))
-                                child-first        (:first child)
-                                novelty            (novelty-subrange idx-novelty child-first child-rhs (:leftmost? child))
-                                remove-preds?      (if remove-preds
-                                                     (let [child-first-pred (:p child-first)
-                                                           child-rhs-pred   (when child-rhs (:p child-rhs))]
-                                                       (reduce #(if (and (>= %2 child-first-pred)
-                                                                         (if child-rhs-pred
-                                                                           (<= %2 child-rhs-pred) true))
-                                                                  (conj %1 %2) %1) #{} remove-preds))
-                                                     #{})
-                                dirty?             (or (seq novelty) (seq remove-preds?))
-                                [new-nodes skip n] (if dirty?
-                                                     (if at-leaf?
-                                                       (<? (index-leaf conn network dbid child block t idx-novelty child-rhs children children* child-i remove-preds?))
-                                                       [(<? (index-branch conn network dbid child idx-novelty block t child-rhs progress remove-preds?)) nil nil])
-                                                     [[child] nil nil])
-                                new-rhs            (:first (first new-nodes))
-                                next-i             (if (= :next skip)
-                                                     (- child-i (inc n)) ;; already combined with at least the next left node, so skip
-                                                     (dec child-i))
-                                acc*               (cond-> (reduce #(assoc %1 (:first %2) %2) children* new-nodes)
-                                                           ;; if we had underflow and went right/:previous, we have to remove the previous node from children*
-                                                           (= :previous skip) (dissoc (key (first children*))))]
-
-                            ;; add dirty node indexes to garbage
-                            (when dirty?
-                              (add-garbage (:id child) at-leaf? progress))
-                            (when skip                      ;; combined this node with nodes to the left or right, add those to garbage
-                              (case skip
-                                :previous (add-garbage (:id (val (first children*))) at-leaf? progress)
-                                ;; when going left/:next, could be multiple nodes if immediate left node was also empty
-                                :next (doseq [i (range (inc next-i) child-i)]
-                                        (add-garbage (:id (val (nth children i))) at-leaf? progress))))
-
-                            (recur next-i new-rhs acc*))))
-           node-bytes (-> (keys children*)
-                          (flake/size-bytes))
-           id         (<? (storage/write-branch conn network dbid idx-type base-id children*))
-           new-node   (storage/map->UnresolvedNode
-                        {:conn      conn :config config
-                         :network   network :dbid dbid
-                         :id        id :leaf false
-                         :first     (key (first children*)) :rhs rhs
-                         :size      node-bytes :block block :t t
-                         :leftmost? (:leftmost? node)})]
-       new-node))))
-
-
-(defn index-root
-  "Indexes an index-type root (:spot, :psot, :post, or :opst).
-
-  Progress atom tracks progress and retains list of garbage indexes."
-  ([db progress-atom idx-type]
-   (index-root db progress-atom idx-type #{}))
-  ([db progress-atom idx-type remove-preds]
-   (go-try
-     (assert (#{:spot :psot :post :opst} idx-type) (str "Reindex attempt on unknown index type: " idx-type))
-     (let [{:keys [conn novelty block t network dbid]} db
-           idx-novelty (get novelty idx-type)
-           dirty?      (or (seq idx-novelty) remove-preds)
-           idx-root    (get db idx-type)]
-       (if-not dirty?
-         idx-root
-         (do
-           ;; add main index node key to garbage for collection
-           (add-garbage (:id idx-root) false progress-atom)
-           (<? (index-branch conn network dbid idx-root idx-novelty block t nil progress-atom remove-preds))))))))
-
-;; TODO - should track new index segments and if failure, garbage collect them
-
-
-(defn index
-  "Write each index type, writes happen from right to left in the tree
-  so we know the 'rhs' value of each node going into it.
-
-  Can take custom ecount as option, else writes provided db ecount."
->>>>>>> 2f5712dc
   ([db]
    (->> index/types
         (some (partial dirty? db))
@@ -517,49 +393,6 @@
   (let [meta (-> session :conn :meta)]
     [(:novelty-min meta) (:novelty-max meta)]))
 
-<<<<<<< HEAD
-;; TODO - should track new index segments and if failure, garbage collect them
-(defn index*
-  ([session {:keys [remove-preds] :as opts}]
-   (go-try
-    (if (session/indexing? session)
-      false
-      (let [latest-db     (<? (session/current-db session))
-            novelty-size  (get-in latest-db [:novelty :size])
-            novelty-min   (novelty-min session)]
-        (if (or (>= novelty-size novelty-min)
-                (seq remove-preds))
-          (<? (index* session latest-db opts))
-          false)))))
-  ([session {:keys [conn block network dbid] :as db} opts]
-   (go-try
-    (let [last-index (session/indexed session)]
-      (cond
-        (and last-index
-             (<= block last-index))
-        (do
-          (log/info "Index called on DB but last index isn't older."
-                    {:last-index last-index
-                     :block      block
-                     :db         (pr-str db)
-                     :session    (pr-str session)})
-          false)
-
-        (session/acquire-indexing-lock! session block)
-        (let [updated-db (<? (refresh db opts))
-              group      (-> updated-db :conn :group)]
-          (<? (txproto/write-index-point-async group updated-db))
-          (session/clear-db! session)                      ;; clear db cache to force reload
-          (session/release-indexing-lock! session block)   ;; free up our lock
-          (<? (index* session opts))                       ;; run a new index check in case we need to start another one immediately
-          true)
-
-        :else
-        (do
-          (log/warn "Indexing process failed to obtain index lock. Extremely Unusual."
-                    {:network network :db (pr-str db) :block block :indexing? (session/indexing? session)})
-          false))))))
-=======
 
 (defn novelty-min?
   "Returns true if ledger is beyond novelty-min threshold."
@@ -591,7 +424,7 @@
     (when lock?
       ;; when we have a lock, reindex and put updated db onto pc.
       (async/go
-        (let [indexed-db (<? (index db {:remove-preds remove-preds}))]
+        (let [indexed-db (<? (refresh db {:remove-preds remove-preds}))]
           (<? (txproto/write-index-point-async (-> db :conn :group) indexed-db))
           ;; updated-db might have had additional block(s) written to it, so instead
           ;; of using it, reload from disk.
@@ -655,9 +488,6 @@
   (let [indexing? (some? (session/indexing-promise-ch session))]
     (when-not indexing?
       (do-index session (:db-after block-map) (:remove-preds block-map)))))
-
-
->>>>>>> 2f5712dc
 
 ;;; =====================================
 ;;;
