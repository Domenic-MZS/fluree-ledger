--- conflicted
+++ resolved
@@ -35,12 +35,8 @@
             [fluree.db.storage.core :as storage-core]
             [fluree.db.ledger.transact.core :as tx-core]
             [fluree.db.util.tx :as tx-util]
-<<<<<<< HEAD
             [fluree.db.ledger.garbage-collect :as garbage-collect]
             [fluree.db.query.fql-resp :refer [flakes->res]])
-=======
-            [fluree.db.ledger.garbage-collect :as garbage-collect])
->>>>>>> 7945c627
   (:import (java.time Instant)
            (java.net BindException URL)
            (fluree.db.flake Flake)
@@ -143,14 +139,9 @@
       auth
       (let [auth_id      (<? (dbproto/-subid db ["_auth/id" auth] true))
             _            (when (util/exception? auth_id)
-                           (throw (ex-info (str "Auth id for transaction does not exist
-<<<<<<< HEAD
-                                                    in the database: " auth)
+                           (throw (ex-info (str "Auth id for transaction does not exist"
+                                                "in the database: " auth)
                                            {:status 403 :error :db/invalid-auth})))
-=======
-                                                    in the database: " auth) {:status 403 :error
-                                                                                                                              :db/invalid-auth})))
->>>>>>> 7945c627
             authority_id (<? (dbproto/-subid db ["_auth/id" authority] true))
             _            (when (util/exception? authority_id)
                            (throw (ex-info (str "Authority " authority " does not exist.")
@@ -523,12 +514,8 @@
 (defn wrap-action-handler
   "Wraps a request to facilitate proper response format"
   [system {:keys [headers body params remote-addr] :as request}]
-<<<<<<< HEAD
   (log/debug "wrap-action-handler received:" request)
-  (let [{:keys [action network db]} params
-=======
   (let [{:keys [action network ledger]} params
->>>>>>> 7945c627
         start           (System/nanoTime)
         ledger          (keyword network ledger)
         action*         (keyword action)
@@ -542,12 +529,8 @@
                                (catch Exception _ 60000))
                           60000)
         opts            (assoc params :timeout request-timeout)
-<<<<<<< HEAD
         [header body] (<?? (action-handler action* system action-param auth-map
                                            ledger opts))
-=======
-        [header body] (<?? (action-handler action* system action-param auth-map ledger opts))
->>>>>>> 7945c627
         request-time    (- (System/nanoTime) start)
         resp-body       (json/stringify-UTF8 body)
         resp-headers    (-> header
@@ -702,23 +685,14 @@
   [{:keys [conn] :as system} {:keys [body] :as request}]
   (let [body         (decode-body body :json)
         transactor?  (-> system :config :transactor?)
-<<<<<<< HEAD
-        ledger-ident (:db/id body)
-        opts         (dissoc body :db/id :auth) ; dissoc auth so it can't be spoofed
+        ledger-ident (:ledger/id body)
+        opts         (dissoc body :ledger/id :auth) ; dissoc auth so it can't be spoofed
         {sig-auth :auth} (http-signatures/verify-signature-header request)
         opts'        (if sig-auth
                        (update opts :owners (comp set conj) sig-auth)
                        opts)
         result       @(fdb/new-ledger conn ledger-ident opts')]
     (log/debug "new-ledger result:" result)
-=======
-        ledger-ident (or (:ledger/id body)
-                         (when-let [db-id (:db/id body)]
-                           (log/warn "'db/id' is deprecated. Please use 'ledger/id' instead.")
-                           db-id))
-        opts         (dissoc body :ledger/id :db/id)
-        result       @(fdb/new-ledger conn ledger-ident opts)]
->>>>>>> 7945c627
     ;; create session so tx-monitors will work
     (when transactor? (session/session conn ledger-ident))
     (when (= ExceptionInfo (type result))
@@ -732,18 +706,9 @@
   [{:keys [conn] :as system} {:keys [body remote-addr] :as request}]
   (let [body-str     (when body (decode-body body :string))
         body'        (some-> body-str json/parse)
-<<<<<<< HEAD
-        ledger-ident (:db/id body')
-        [nw db] (str/split ledger-ident #"/")
-        ledger       (keyword nw db)
-=======
-        ledger-ident (or (:ledger/id body')
-                         (when-let [db-id (:db/id body')]
-                           (log/warn "'db/id' is deprecated. Please use 'ledger/id' instead.")
-                           db-id))
+        ledger-ident (:ledger/id body')
         [nw ledger-id] (str/split ledger-ident #"/")
         ledger       (keyword nw ledger-id)
->>>>>>> 7945c627
         auth-map     (auth-map system ledger request body-str)
         session      (session/session conn [nw ledger-id])
         db           (<?? (session/current-db session))
@@ -765,55 +730,25 @@
   [{:keys [conn] :as system} {:keys [body remote-addr] :as request}]
   (let [body-str     (when body (decode-body body :string))
         body'        (some-> body-str json/parse)
-        ledger-ident (or (:ledger/id body')
-                         (when-let [db-id (:db/id body')]
-<<<<<<< HEAD
-                           (log/warn "db/id is deprecated in garbage-collect command. Please use ledger/id instead.")
-=======
-                           (log/warn "'db/id' is deprecated. Please use 'ledger/id' instead.")
->>>>>>> 7945c627
-                           db-id)
-                         (throw
-                           (ex-info "ledger/id is required"
-                                    {:status 401, :error :db/invalid-command})))
-<<<<<<< HEAD
-        [nw db] (str/split ledger-ident #"/")
-        ledger       (keyword nw db)
+        ledger-ident (:ledger/id body')
+        [nw ledger-id] (str/split ledger-ident #"/")
+        ledger       (keyword nw ledger-id)
         auth-map     (auth-map system ledger request body-str)
-        session      (session/session conn [nw db])
-        db*          (<?? (session/current-db session))
-        ;; TODO - root role just checks if the auth has a role with id 'root' this can
-        ;; be manipulated, so we need a better way of handling this.
-        _            (when-not (or (open-api? system)
-                                   (<?? (auth/root-role? db* (:auth auth-map))))
-=======
-        [nw ledger] (str/split ledger-ident #"/")
-        ledger       (keyword nw ledger)
-        auth-map     (auth-map system ledger request body-str)
-        session      (session/session conn [nw ledger])
-        db           (<?? (session/current-db session))
+        session      (session/session conn [nw ledger-id])
+        db          (<?? (session/current-db session))
         ;; TODO - root role just checks if the auth has a role with id 'root' this can
         ;; be manipulated, so we need a better way of handling this.
         _            (when-not (or (open-api? system)
                                    (<?? (auth/root-role? db (:auth auth-map))))
->>>>>>> 7945c627
                        (throw
                          (ex-info
                            (str "To garbage-collect a ledger you must be using an open API or an auth record with a root role.")
                            {:status 401 :error, :db/invalid-auth})))
-<<<<<<< HEAD
-        result       (<?? (garbage-collect/process conn nw db))
+        result       (<?? (garbage-collect/process conn nw ledger-id))
         resp         {:status  200
                       :headers {"Content-Type" "application/json; charset=utf-8"}
                       :body    (json/stringify-UTF8 {(if result "garbage-collected" "no-garbage")
-                                                     (str nw "/" db)})}]
-=======
-        result       (<?? (garbage-collect/process conn nw ledger))
-        resp         {:status  200
-                      :headers {"Content-Type" "application/json; charset=utf-8"}
-                      :body    (json/stringify-UTF8 {(if result "garbage-collected" "no-garbage")
-                                                     (str nw "/" ledger)})}]
->>>>>>> 7945c627
+                                                     (str nw "/" ledger-id)})}]
     (log/info (str ledger ":garbage-collected" " [" (or resp 400) "] " remote-addr))
     resp))
 
@@ -848,11 +783,7 @@
                         accept-encodings (or (get headers "accept")
                                              "application/json")
                         signature        (return-signature request)
-<<<<<<< HEAD
-                        jwt              (return-token request) ;may not be signed if client is using password auth
-=======
                         jwt              (return-token request) ; may not be signed if client is using password auth
->>>>>>> 7945c627
                         open-api?        (open-api? system)
                         _                (when (and (not open-api?) (not signature) (not jwt))
                                            (throw (ex-info (str "To request an item from storage, open-api must be true or your request must be signed.")
@@ -861,37 +792,23 @@
                         response-type    (if (str/includes? accept-encodings "application/json")
                                            :json
                                            :avro)
-<<<<<<< HEAD
-
-                        {:keys [network db type key]} params
-                        db-name          (keyword network db)
-                        _                (when-not (and network db type)
-                                           (throw (ex-info (str "Incomplete request. At least a network, db and type are required. Provided network: " network " db: " db " type: " type " key: " key)
-=======
-                        _                (when (and (not open-api?) (= :avro response-type))
-                                           (throw (ex-info (str "If using a closed api, a storage request must be returned as json.")
-                                                           {:status 401
-                                                            :error  :db/invalid-transaction})))
+
                         {:keys [network ledger type key]} params
-                        ledger           (keyword network ledger)
+                        ledger-name      (keyword network ledger)
                         _                (when-not (and network ledger type)
-                                           (throw (ex-info (str "Incomplete request. At least a network, db and type are required. Provided network: " network " ledger: " ledger " type: " type " key: " key)
->>>>>>> 7945c627
-                                                           {:status 400 :error :db/invalid-request})))
+                                           (throw
+                                             (ex-info
+                                               (str "Incomplete request. At least a network, db and type are required. Provided network: "
+                                                    network " db: " ledger " type: " type " key: " key)
+                                               {:status 400 :error :db/invalid-request})))
                         auth-id          (cond
-
                                            signature
                                            (let [{:keys [auth authority]} (http-signatures/verify-request*
                                                                             {:headers headers} :get
                                                                             (str "/fdb/storage/" network "/" ledger
                                                                                  (when type (str "/" type))
-<<<<<<< HEAD
                                                                                  (when key (str "/" key))))
-                                                 db (<? (fdb/db (:conn system) db-name))]
-=======
-                                                                                 (when key (str "/" key))) host)
-                                                 db          (<? (fdb/db (:conn system) ledger))]
->>>>>>> 7945c627
+                                                 db (<? (fdb/db (:conn system) ledger-name))]
                                              (<? (verify-auth db auth authority)))
 
                                            jwt
@@ -967,7 +884,6 @@
       (update response :headers merge header-map))))
 
 
-<<<<<<< HEAD
 (defn wrap-request-id-header [handler]
   (fn [request]
     (let [request-id (get-in request [:headers "x-fdb-request-id"])
@@ -993,7 +909,8 @@
                          :fuel (or (:fuel headers) (:fuel body) 0))
                   command-response-headers->http-headers)
      :body    (json/stringify-UTF8 body)}))
-=======
+
+
 (defn deprecated-redirect-handler
   [{:keys [uri]} redirect-to]
   {:status  308 ; like 301 but requires that the request method stay the same
@@ -1009,7 +926,6 @@
   (log/warn (str "The " uri " endpoint has been deprecated and will be removed in a future release."
                  message))
   (passthrough-handler request))
->>>>>>> 7945c627
 
 
 (defn- api-routes
@@ -1023,17 +939,6 @@
     (compojure/GET "/fdb/version" request (version-handler system request))
     (compojure/GET "/fdb/new-keys" request (keys-handler system request))
     (compojure/POST "/fdb/new-keys" request (keys-handler system request))
-<<<<<<< HEAD
-    (compojure/POST "/fdb/dbs" request (get-ledgers system request))
-    (compojure/GET "/fdb/dbs" request (get-ledgers system request))
-    (compojure/POST "/fdb/new-db" request (new-ledger system request))
-    (compojure/POST "/fdb/delete-db" request (delete-ledger system request))
-    (compojure/POST "/fdb/garbage-collect-ledger" request (garbage-collect-ledger system request))
-    (compojure/POST "/fdb/:network/:db/pw/:action" request (password-handler system request))
-    (compojure/POST "/fdb/:network/:db/:action" request (wrap-action-handler system request))
-    (compojure/GET "/fdb/:network/:db/:action" request (wrap-action-handler system request))
-    (compojure/POST "/fdb/command" request (command-handler system request))
-=======
     (compojure/POST "/fdb/ledgers" request (get-ledgers system request))
     (compojure/GET "/fdb/ledgers" request (get-ledgers system request))
     (compojure/POST "/fdb/new-ledger" request (new-ledger system request))
@@ -1041,19 +946,7 @@
     (compojure/POST "/fdb/garbage-collect-ledger" request (garbage-collect-ledger system request))
     (compojure/POST "/fdb/:network/:ledger/pw/:action" request (password-handler system request))
     (compojure/POST "/fdb/:network/:ledger/:action" request (wrap-action-handler system request))
-
-    ;; deprecations
-    (compojure/GET "/fdb/dbs" request (deprecated-redirect-handler request "/fdb/ledgers"))
-    (compojure/POST "/fdb/dbs" request (deprecated-redirect-handler request "/fdb/ledgers"))
-    (compojure/POST "/fdb/new-db" request (deprecated-redirect-handler request "/fdb/new-ledger"))
-    (compojure/POST "/fdb/delete-db" request (deprecated-redirect-handler request "/fdb/delete-ledger"))
-    (compojure/POST "/fdb/add-server" request (deprecated-passthrough-handler
-                                                request (partial add-server system)
-                                                "You should configure a raft group of 3 or 5 servers at startup."))
-    (compojure/POST "/fdb/remove-server" request (deprecated-passthrough-handler
-                                                   request (partial remove-server system)
-                                                   "You should configure a raft group of 3 or 5 servers at startup."))
->>>>>>> 7945c627
+    (compojure/GET "/fdb/:network/:ledger/:action" request (wrap-action-handler system request))
 
     ;; fallback 404 for unknown API paths
     (compojure/ANY "/fdb/*" [] not-found)))
