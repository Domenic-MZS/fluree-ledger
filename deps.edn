--- conflicted
+++ resolved
@@ -46,13 +46,8 @@
   :mvn/version     "2.0.0-alpha2"
 
   :dev
-<<<<<<< HEAD
   {:extra-paths ["dev" "test" "dev-resources"]
-   :extra-deps  {org.clojure/tools.namespace {:mvn/version "1.2.0"}}}
-=======
-  {:extra-paths ["dev", "test"]
    :extra-deps  {org.clojure/tools.namespace {:mvn/version "1.3.0"}}}
->>>>>>> 9249c763
 
   :test
   {:extra-paths ["test" "test-resources" "dev-resources"]
