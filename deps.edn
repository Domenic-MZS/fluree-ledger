--- conflicted
+++ resolved
@@ -1,13 +1,7 @@
 {:deps {org.clojure/clojure               {:mvn/version "1.10.3"}
         org.clojure/data.xml              {:mvn/version "0.2.0-alpha6"}
         com.fluree/alphabase              {:mvn/version "3.2.1"}
-<<<<<<< HEAD
-        ;; com.fluree/db                     {:mvn/version "1.0.0-rc29"}
-        com.fluree/db                     {:local/root "../db"}
-=======
         com.fluree/db                     {:git/url "https://github.com/fluree/db.git"
-                                           :sha "595f959e35e2bebdf760ae67964cb64043b5a5e2"}
->>>>>>> 7a69f3f5
         com.fluree/raft                   {:mvn/version "1.0.0-beta1"}
         com.fluree/crypto                 {:mvn/version "0.3.6"}
 
