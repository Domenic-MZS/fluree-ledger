{:deps {org.clojure/clojure {:mvn/version "1.10.3"}
        org.clojure/data.xml {:mvn/version "0.2.0-alpha6"}
<<<<<<< HEAD
        com.fluree/db {:local/root "../db"}
=======
        com.fluree/db {:mvn/version "1.0.0-rc15"}
>>>>>>> 52c8884e
        com.fluree/raft {:mvn/version "1.0.0-beta1"}
        com.fluree/crypto {:mvn/version "0.3.5"}

        ;; network comm
        net.async/async {:mvn/version "0.1.0"}

        ;; Lucene
        clucie/clucie {:mvn/version "0.4.2"}

        ;; AWS S3 API
        com.cognitect.aws/api {:mvn/version "0.8.505"}
        com.cognitect.aws/endpoints {:mvn/version "1.1.11.960"}
        com.cognitect.aws/s3 {:mvn/version "810.2.817.0"}

        ;; web server
        aleph-middleware/aleph-middleware {:mvn/version "0.2.0"}
        ring/ring-core {:mvn/version "1.9.1"}
        ring-cors/ring-cors {:mvn/version "0.1.13"}
        compojure/compojure {:mvn/version "1.6.2"}

        ;; logging
        ch.qos.logback/logback-classic {:mvn/version "1.2.3"}}

 :paths ["src" "resources"]
 :aliases
 {:mvn/group-id com.fluree
  :mvn/artifact-id ledger
  :mvn/version "1.0.0-beta8"

  :dev
  {:extra-paths ["dev"]
   :extra-deps {org.clojure/tools.namespace {:mvn/version "1.1.0"}}
   :main-opts ["-e" "(require,'user)"
               "-e" "(in-ns,'user)"]}

  :test
  {:extra-paths ["test"]
   :extra-deps {com.cognitect/test-runner
                {:git/url "https://github.com/cognitect-labs/test-runner.git"
                 :sha "b6b3193fcc42659d7e46ecd1884a228993441182"}}
   :main-opts ["-m" "cognitect.test-runner"]}

  :jar
  {:replace-deps {com.github.seancorfield/depstar {:mvn/version "2.0.206"}}
   :exec-fn hf.depstar/jar
   :exec-args {:jar "target/fluree-ledger.jar"
               :group-id :mvn/group-id
               :artifact-id :mvn/artifact-id
               :version :mvn/version
               :sync-pom true}}

  :uberjar
  {:replace-deps {com.github.seancorfield/depstar {:mvn/version "2.0.206"}}
   :exec-fn hf.depstar/uberjar
   :exec-args {:jar "target/fluree-ledger.standalone.jar"
               :aot true
               :main-class fluree.db.server
               :group-id :mvn/group-id
               :artifact-id :mvn/artifact-id
               :version :mvn/version
               :sync-pom true}}

  :meta
  {:main-opts ["-m" "fluree.db.meta"]}}}<|MERGE_RESOLUTION|>--- conflicted
+++ resolved
@@ -1,10 +1,7 @@
 {:deps {org.clojure/clojure {:mvn/version "1.10.3"}
         org.clojure/data.xml {:mvn/version "0.2.0-alpha6"}
-<<<<<<< HEAD
-        com.fluree/db {:local/root "../db"}
-=======
-        com.fluree/db {:mvn/version "1.0.0-rc15"}
->>>>>>> 52c8884e
+        com.fluree/db {:git/url "https://github.com/fluree/db"
+                       :sha "09fe39ee756a1d29a76f9349d0a23c9b088fff6d"}
         com.fluree/raft {:mvn/version "1.0.0-beta1"}
         com.fluree/crypto {:mvn/version "0.3.5"}
 
