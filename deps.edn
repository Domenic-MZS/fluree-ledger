{:deps {org.clojure/clojure               {:mvn/version "1.10.3"}
        org.clojure/data.xml              {:mvn/version "0.2.0-alpha6"}
        com.fluree/alphabase              {:mvn/version "3.2.2"}
        com.fluree/db                     {:git/url "https://github.com/fluree/db.git"
<<<<<<< HEAD
                                           :sha "572022e4afc3d9eaeec199f3c1aac629e6cee06e"}
        ;com.fluree/db                     {:local/root "../db"}
=======
                                           :sha "96fc34765f14ea301552dccc55e09efc2f7b0a49"}
>>>>>>> ccc0fa91
        com.fluree/raft                   {:mvn/version "1.0.0-beta1"}
        com.fluree/crypto                 {:mvn/version "0.3.7"}

        ;; network comm
        net.async/async                   {:mvn/version "0.1.1"}

        ;; Lucene
        clucie/clucie                     {:mvn/version "0.4.2"}

        ;; AWS S3 API
        com.cognitect.aws/api             {:mvn/version "0.8.539"}
        com.cognitect.aws/endpoints       {:mvn/version "1.1.12.145"}
        com.cognitect.aws/s3              {:mvn/version "814.2.1053.0"}

        ;; web server
        http-kit/http-kit                 {:mvn/version "2.5.3"}
        ring/ring-core                    {:mvn/version "1.9.5"}
        ring-cors/ring-cors               {:mvn/version "0.1.13"}
        compojure/compojure               {:mvn/version "1.6.2"}

        ;; logging
        ch.qos.logback/logback-classic    {:mvn/version "1.2.10"}

        ;; config
        environ/environ                   {:git/url   "https://github.com/cap10morgan/environ.git"
                                           :sha       "32682e865e8248d9df09643d6321ca4259fdbc19"
                                           :deps/root "environ"}}

 :paths ["src" "resources"]

 :jvm-opts ["-Dclojure.tools.logging.factory=clojure.tools.logging.impl/slf4j-factory"]

 :aliases
 {:mvn/group-id com.fluree
  :mvn/artifact-id ledger
  :mvn/version "1.0.0-beta18"

  :dev
  {:extra-paths ["dev", "test"]
   :extra-deps  {org.clojure/tools.namespace {:mvn/version "1.2.0"}}}

  :test
  {:extra-paths ["test" "test-resources"]
   :extra-deps  {com.cognitect/test-runner
                 {:git/url "https://github.com/cognitect-labs/test-runner.git"
                  :sha "cc75980b43011773162b485f46f939dc5fba91e4"}}
   :exec-fn     cognitect.test-runner.api/test}

  :jar
  {:replace-deps {com.github.seancorfield/depstar {:mvn/version "2.1.303"}}
   :exec-fn hf.depstar/jar
   :exec-args {:jar "target/fluree-ledger.jar"
               :group-id :mvn/group-id
               :artifact-id :mvn/artifact-id
               :version :mvn/version
               :sync-pom true}}

  :uberjar
  {:replace-deps {com.github.seancorfield/depstar {:mvn/version "2.1.303"}}
   :exec-fn hf.depstar/uberjar
   :exec-args {:jar "target/fluree-ledger.standalone.jar"
               :aot [fluree.db.server]
               :main-class fluree.db.server
               :group-id :mvn/group-id
               :artifact-id :mvn/artifact-id
               :version :mvn/version
               :sync-pom true}}

  :native-image
  {:main-opts ["-m" "clj.native-image" "fluree.db.server"
               "-H:Name=fluree-ledger" "--no-fallback"
               "-H:+ReportExceptionStackTraces"
               ;; IncludeResources is pretty finicky. Lots of regexes I've tried don't
               ;; work and the logging the docs say you can turn on doesn't work.
               ;; So I'm just including everything for now. - WSM 2021/08/20
               "-H:IncludeResources=.*"
               "--enable-url-protocols=http,https"
               "--enable-all-security-services"
               "--report-unsupported-elements-at-runtime"
               "--initialize-at-build-time"
               "--allow-incomplete-classpath"
               "--install-exit-handlers"

               ;; Most of these initialize-at-run-time classes are from https://github.com/oracle/graal/issues/2050#issuecomment-797689154
               "--initialize-at-run-time=org.asynchttpclient.RequestBuilderBase,org.asynchttpclient.ntlm.NtlmEngine,io.netty.channel.kqueue.KQueue,io.netty.channel.kqueue.Native,io.netty.channel.kqueue.KQueueEventLoop,io.netty.channel.kqueue.KQueueEventArray,io.netty.util.internal.logging.Log4JLogger,io.netty.channel.epoll.Epoll,io.netty.channel.epoll.Native,io.netty.channel.epoll.EpollEventLoop,io.netty.channel.epoll.EpollEventArray,io.netty.channel.unix.Errors,io.netty.channel.unix.IovArray,io.netty.channel.unix.Limits,io.netty.channel.DefaultFileRegion,io.netty.handler.ssl.ReferenceCountedOpenSslContext,io.netty.handler.ssl.ReferenceCountedOpenSslEngine,io.netty.handler.ssl.JdkNpnApplicationProtocolNegotiator,io.netty.handler.ssl.JettyNpnSslEngine,io.netty.handler.ssl.ConscryptAlpnSslEngine,io.netty.handler.ssl.JettyAlpnSslEngine$ServerEngine,io.netty.handler.ssl.JettyAlpnSslEngine$ClientEngine,org.httpkit.client.ClientSslEngineFactory$SSLHolder,abracad.avro.ClojureData$Vars,org.apache.lucene.analysis.ja.dict.UnknownDictionary$SingletonHolder,org.apache.lucene.analysis.ja.dict.TokenInfoDictionary$SingletonHolder"

               ;; In theory this shouldn't be necessary w/ sufficient type hinting, but there's a bug in the go macro (I think)
               ;; that causes type hinting to not always work correctly inside them and you can't access fields of Java
               ;; types like fluree.db.flake.Flake b/c it will resort to reflection and that has to be configured under
               ;; graalvm native-images. I haven't figured out a minimal reproduction yet though. In the meantime, this fixes it.
               "-H:ReflectionConfigurationFiles=resources/native-image-config/reflect-config.json"]
   :jvm-opts   ["-Dclojure.compiler.direct-linking=true"]
   :extra-deps {clj.native-image/clj.native-image
                {:git/url "https://github.com/taylorwood/clj.native-image.git"
                 :sha     "4604ae76855e09cdabc0a2ecc5a7de2cc5b775d6"}}}

  :meta
  {:main-opts ["-m" "fluree.db.meta"]}

  :coverage
  {:extra-paths ["test"]
   :extra-deps  {cloverage/cloverage {:mvn/version "1.2.2"}}
   :main-opts   ["-m" "cloverage.coverage" "-p" "src" "-s" "test" "--test-ns-regex" "^fluree\\.db\\.ledger\\.ledger-test*$" "--output" "scanning_results/coverage"]}

  :eastwood
  {:extra-deps {jonase/eastwood {:mvn/version "1.2.2"}}
   :main-opts ["-m" "eastwood.lint" {:source-paths ["src"] :test-paths ["test"]
                                     :config-files ["test-resources/eastwood-config.clj"]}]}

  :ancient
  {:extra-deps {com.github.liquidz/antq {:mvn/version "RELEASE"}}
   :main-opts ["-m" "antq.core" "--skip=github-action"]}

  :clj-kondo
  {:extra-deps {clj-kondo/clj-kondo {:mvn/version "2022.01.15"}}
   :main-opts ["-m" "clj-kondo.main" "--lint" "src" "--config" ".clj-kondo/config.edn"]}}}<|MERGE_RESOLUTION|>--- conflicted
+++ resolved
@@ -2,12 +2,7 @@
         org.clojure/data.xml              {:mvn/version "0.2.0-alpha6"}
         com.fluree/alphabase              {:mvn/version "3.2.2"}
         com.fluree/db                     {:git/url "https://github.com/fluree/db.git"
-<<<<<<< HEAD
-                                           :sha "572022e4afc3d9eaeec199f3c1aac629e6cee06e"}
-        ;com.fluree/db                     {:local/root "../db"}
-=======
-                                           :sha "96fc34765f14ea301552dccc55e09efc2f7b0a49"}
->>>>>>> ccc0fa91
+                                           :sha "58a4201438161a69b22679782efe79124f9a3009"}
         com.fluree/raft                   {:mvn/version "1.0.0-beta1"}
         com.fluree/crypto                 {:mvn/version "0.3.7"}
 
