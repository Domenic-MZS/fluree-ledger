--- conflicted
+++ resolved
@@ -25,18 +25,14 @@
         ch.qos.logback/logback-classic {:mvn/version "1.2.3"}}
 
  :paths ["src" "resources"]
+
  :aliases
-<<<<<<< HEAD
- {:dev
-  {:extra-paths ["dev" "test"]
-=======
  {:mvn/group-id com.fluree
   :mvn/artifact-id ledger
   :mvn/version "1.0.0-beta8"
 
   :dev
   {:extra-paths ["dev"]
->>>>>>> 52c8884e
    :extra-deps {org.clojure/tools.namespace {:mvn/version "1.1.0"}}
    :main-opts ["-e" "(require,'user)"
                "-e" "(in-ns,'user)"]}
