{:deps {org.clojure/clojure {:mvn/version "1.10.3"}
        org.clojure/data.xml {:mvn/version "0.2.0-alpha6"}
<<<<<<< HEAD
        ;; com.fluree/db {:mvn/version "1.0.0-rc21"}
        com.fluree/db {:local/root "../db/"}
=======
        com.fluree/alphabase {:mvn/version "3.2.1"}
        com.fluree/db {:mvn/version "1.0.0-rc21"}
>>>>>>> d83bb6b6
        com.fluree/raft {:mvn/version "1.0.0-beta1"}
        com.fluree/crypto {:mvn/version "0.3.5"}

        ;; network comm
        net.async/async {:mvn/version "0.1.0"}

        ;; Lucene
        clucie/clucie {:mvn/version "0.4.2"}

        ;; AWS S3 API
        com.cognitect.aws/api {:mvn/version "0.8.505"}
        com.cognitect.aws/endpoints {:mvn/version "1.1.11.960"}
        com.cognitect.aws/s3 {:mvn/version "810.2.817.0"}

        ;; web server
        aleph-middleware/aleph-middleware {:mvn/version "0.2.0"}
        ring/ring-core {:mvn/version "1.9.3"}
        ring-cors/ring-cors {:mvn/version "0.1.13"}
        compojure/compojure {:mvn/version "1.6.2"}

        ;; logging
        ch.qos.logback/logback-classic {:mvn/version "1.2.3"}}

 :paths ["src" "resources"]

 :aliases
 {:mvn/group-id com.fluree
  :mvn/artifact-id ledger
  :mvn/version "1.0.0-beta11"

  :dev
  {:extra-paths ["dev" "test"]
   :extra-deps {org.clojure/tools.namespace {:mvn/version "1.1.0"}}}

  :test
  {:extra-paths ["test"]
   :extra-deps {com.cognitect/test-runner
                {:git/url "https://github.com/cognitect-labs/test-runner.git"
                 :sha "b6b3193fcc42659d7e46ecd1884a228993441182"}}
   :main-opts ["-m" "cognitect.test-runner"]}

  :jar
  {:replace-deps {com.github.seancorfield/depstar {:mvn/version "2.0.206"}}
   :exec-fn hf.depstar/jar
   :exec-args {:jar "target/fluree-ledger.jar"
               :group-id :mvn/group-id
               :artifact-id :mvn/artifact-id
               :version :mvn/version
               :sync-pom true}}

  :uberjar
  {:replace-deps {com.github.seancorfield/depstar {:mvn/version "2.0.206"}}
   :exec-fn hf.depstar/uberjar
   :exec-args {:jar "target/fluree-ledger.standalone.jar"
               :aot true
               :main-class fluree.db.server
               :group-id :mvn/group-id
               :artifact-id :mvn/artifact-id
               :version :mvn/version
               :sync-pom true}}

  :meta
  {:main-opts ["-m" "fluree.db.meta"]}

  :coverage
  {:extra-paths ["test"]
   :extra-deps  {cloverage/cloverage {:mvn/version "1.2.2"}}
   :main-opts   ["-m" "cloverage.coverage" "-p" "src" "-s" "test" "--test-ns-regex" "^fluree\\.db\\.ledger\\.ledger-test*$" "--output" "scanning_results/coverage"]}

  :eastwood
  {:extra-deps {jonase/eastwood {:mvn/version "RELEASE"}}
   :main-opts ["-m" "eastwood.lint" {:source-paths ["src"] :out "scanning_results/eastwood.out"}]}

  :ancient
  {:extra-deps {com.github.liquidz/antq {:mvn/version "RELEASE"}}
   :main-opts ["-m" "antq.core"]}

  :clj-kondo
  {:extra-deps {clj-kondo/clj-kondo {:mvn/version "2021.06.18"}}
   :main-opts ["-m" "clj-kondo.main" "--lint" "src" "--config" ".clj-kondo/config.edn"]}}}<|MERGE_RESOLUTION|>--- conflicted
+++ resolved
@@ -1,12 +1,8 @@
 {:deps {org.clojure/clojure {:mvn/version "1.10.3"}
         org.clojure/data.xml {:mvn/version "0.2.0-alpha6"}
-<<<<<<< HEAD
+        com.fluree/alphabase {:mvn/version "3.2.1"}
         ;; com.fluree/db {:mvn/version "1.0.0-rc21"}
         com.fluree/db {:local/root "../db/"}
-=======
-        com.fluree/alphabase {:mvn/version "3.2.1"}
-        com.fluree/db {:mvn/version "1.0.0-rc21"}
->>>>>>> d83bb6b6
         com.fluree/raft {:mvn/version "1.0.0-beta1"}
         com.fluree/crypto {:mvn/version "0.3.5"}
 
